from pytest import raises
from .messages import Message
from .syx import read_syx_file, write_syx_file


def test_read(tmpdir):
    path = tmpdir.join("test.syx").strpath
    msg = Message('sysex', data=(1, 2, 3))


    with open(path, 'wb') as outfile:
        outfile.write(msg.bin())
    data = open(path, 'rb').read()


    assert read_syx_file(path) == [msg]


    with open(path, 'wt') as outfile:
        outfile.write(msg.hex())
    assert read_syx_file(path) == [msg]


    with open(path, 'wt') as outfile:
        outfile.write('NOT HEX')
    with raises(ValueError):
        read_syx_file(path)


<<<<<<< HEAD
=======
def test_handle_any_whitespace(tmpdir):
    path = tmpdir.join("test.syx").strpath

    with open(path, 'wt') as outfile:
        outfile.write('F0 01 02 \t F7\n   F0 03 04 F7\n')
    assert read_syx_file(path) == [Message('sysex', data=[1, 2]),
                                   Message('sysex', data=[3, 4])]


>>>>>>> b1a6e50d
def test_write(tmpdir):
    # p = tmpdir.mkdir("sub").join("hello.txt")
    path = tmpdir.join("test.syx").strpath
    msg = Message('sysex', data=(1, 2, 3))


    write_syx_file(path, [msg])
    with open(path, 'rb') as infile:
        assert infile.read() == msg.bin()


    write_syx_file(path, [msg], plaintext=True)
    with open(path, 'rt') as infile:
        assert infile.read().strip() == msg.hex()<|MERGE_RESOLUTION|>--- conflicted
+++ resolved
@@ -27,8 +27,6 @@
         read_syx_file(path)
 
 
-<<<<<<< HEAD
-=======
 def test_handle_any_whitespace(tmpdir):
     path = tmpdir.join("test.syx").strpath
 
@@ -38,7 +36,6 @@
                                    Message('sysex', data=[3, 4])]
 
 
->>>>>>> b1a6e50d
 def test_write(tmpdir):
     # p = tmpdir.mkdir("sub").join("hello.txt")
     path = tmpdir.join("test.syx").strpath
