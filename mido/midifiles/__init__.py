--- conflicted
+++ resolved
@@ -1,7 +1,4 @@
-<<<<<<< HEAD
-from .meta import bpm2tempo, tempo2bpm, MetaMessage, UnknownMetaMessage
-=======
-from .meta import tick2second, second2tick, bpm2tempo, tempo2bpm, MetaMessage
->>>>>>> 2c4aeedd
+from .meta import (tick2second, second2tick, bpm2tempo, tempo2bpm,
+                   MetaMessage, UnknownMetaMessage)
 from .tracks import MidiTrack, merge_tracks
 from .midifiles import MidiFile