--- conflicted
+++ resolved
@@ -540,7 +540,6 @@
 
         return ([0xff, spec.type_byte] + encode_variable_int(len(data)) + data)
 
-<<<<<<< HEAD
     @classmethod
     def from_bytes(cls, msg_bytes):
         if msg_bytes[0] != 0xff:
@@ -560,11 +559,8 @@
         msg = build_meta_message(msg_bytes[1], data)
         return msg
 
-    def __repr__(self):
-=======
     def _get_value_names(self):
         """Used by BaseMessage.__repr__()."""
->>>>>>> 13f408f3
         spec = _META_SPEC_BY_TYPE[self.type]
         return spec.attributes + ['time']
 
