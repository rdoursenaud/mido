"""
Meta messages for MIDI files.

Todo:
     - what if an unknown meta message is implemented and someone depends on
       the 'data' attribute?
     - is 'type_byte' a good name?
     - 'values' is not a good name for a dictionary.
     - type and value safety?
     - copy().
     - expose _key_signature_encode/decode?
"""
from __future__ import print_function, division
import sys
import math
import struct
from contextlib import contextmanager
from ..messages import BaseMessage, check_time
from ..py2 import PY2

_charset = 'latin1'

def reverse_table(table):
    """Return value: key for dictionary."""
    return {value: key for (key, value) in table.items()}

_key_signature_decode = {
        (-7, 0): 'Cb',
        (-6, 0): 'Gb',
        (-5, 0): 'Db',
        (-4, 0): 'Ab',
        (-3, 0): 'Eb',
        (-2, 0): 'Bb',
        (-1, 0): 'F',
        (0, 0): 'C',
        (1, 0): 'G',
        (2, 0): 'D',
        (3, 0): 'A',
        (4, 0): 'E',
        (5, 0): 'B',
        (6, 0): 'F#',
        (7, 0): 'C#',
        (-7, 1): 'Abm',
        (-6, 1): 'Ebm',
        (-5, 1): 'Bbm',
        (-4, 1): 'Fm',
        (-3, 1): 'Cm',
        (-2, 1): 'Gm',
        (-1, 1): 'Dm',
        (0, 1): 'Am',
        (1, 1): 'Em',
        (2, 1): 'Bm',
        (3, 1): 'F#m',
        (4, 1): 'C#m',
        (5, 1): 'G#m',
        (6, 1): 'D#m',
        (7, 1): 'A#m',
    }
_key_signature_encode = reverse_table(_key_signature_decode)

_smpte_framerate_decode = {
        0: 24,
        1: 25,
        2: 29.97,
        3: 30,
    }
_smpte_framerate_encode = reverse_table(_smpte_framerate_decode)


def signed(to_type, n):
    formats = {
        'byte': 'Bb',
        'short': 'Hh',
        'long': 'Ll',
        'ubyte': 'bB',
        'ushort': 'hH',
        'ulong': 'lL',
        }

    try:
        pack_format, unpack_format = formats[to_type]
    except KeyError:
        raise ValueError('invalid integer type {}'.format(to_type))

    try:
        packed = struct.pack(pack_format, n)
        return struct.unpack(unpack_format, packed)[0]
    except struct.error as err:
        raise ValueError(*err.args)


def unsigned(to_type, n):
    return signed('u{}'.format(to_type), n)


def encode_variable_int(value):
    """Encode variable length integer.

    Returns the integer as a list of bytes,
    where the last byte is < 128.

    This is used for delta times and meta message payload
    length.
    """
    if not isinstance(value, int) or value < 0:
        raise ValueError('variable int must be a positive integer')

    bytes = []
    while value:
        bytes.append(value & 0x7f)
        value >>= 7

    if bytes:
        bytes.reverse()

        # Set high bit in every byte but the last.
        for i in range(len(bytes) - 1):
            bytes[i] |= 0x80
        return bytes
    else:
        return [0]


def encode_string(string):
    return list(bytearray(string.encode(_charset)))


def decode_string(data):
    return bytearray(data).decode(_charset)

<<<<<<< HEAD
=======
def tick2second(tick, ticks_per_beat, tempo):
    """Convert absolute time in ticks to seconds.

    Returns absolute time in seconds for a chosen MIDI file time
    resolution (ticks per beat, also called PPQN or pulses per quarter
    note) and tempo (microseconds per beat).
    """
    scale = tempo * 1e-6 / ticks_per_beat
    return tick * scale

def second2tick(second, ticks_per_beat, tempo):
    """Convert absolute time in seconds to ticks.

    Returns absolute time in ticks for a chosen MIDI file time
    resolution (ticks per beat, also called PPQN or pulses per quarter
    note) and tempo (microseconds per beat).
    """
    scale = tempo * 1e-6 / ticks_per_beat
    return second / scale
>>>>>>> 2c4aeedd

def bpm2tempo(bpm):
    """Convert beats per minute to MIDI file tempo.

    Returns microseconds per beat as an integer::

        240 => 250000
        120 => 500000
        60 => 1000000
    """
    # One minute is 60 million microseconds.
    return int(round((60 * 1000000) / bpm))


def tempo2bpm(tempo):
    """Convert MIDI file tempo to BPM.

    Returns BPM as an integer or float::

        250000 => 240
        500000 => 120
        1000000 => 60
    """
    # One minute is 60 million microseconds.
    return (60 * 1000000) / tempo


@contextmanager
def meta_charset(tmp_charset):
    global _charset
    old = _charset
    _charset = tmp_charset
    yield
    _charset = old


def check_int(value, low, high):
    if not isinstance(value, int):
        raise TypeError('attribute must be an integer')
    elif not low <= value <= high:
        raise ValueError('attribute must be in range {}..{}'.format(low, high))


if PY2:
    def check_str(value):
        if not isinstance(value, basestring):
            raise TypeError('attribute must be unicode or string')
else:
    def check_str(value):
        if not isinstance(value, str):
            raise TypeError('attribute must a string')


class MetaSpec(object):
    def check(self, name, value):
        pass


class MetaSpec_sequence_number(MetaSpec):
    type_byte = 0x00
    attributes = ['number']
    defaults = [0]

    def decode(self, message, data):
        message.number = (data[0] << 8) | data[1]

    def encode(self, message):
        return [message.number >> 8, message.number & 0xff]

    def check(self, name, value):
        check_int(value, 0, 255)


class MetaSpec_text(MetaSpec):
    type_byte = 0x01
    attributes = ['text']
    defaults = ['']

    def decode(self, message, data):
        message.text = decode_string(data)

    def encode(self, message):
        return encode_string(message.text)

    def check(self, name, value):
        check_str(value)


class MetaSpec_copyright(MetaSpec_text):
    type_byte = 0x02


class MetaSpec_track_name(MetaSpec_text):
    type_byte = 0x03
    attributes = ['name']
    defaults = ['']

    def decode(self, message, data):
        message.name = decode_string(data)

    def encode(self, message):
        return encode_string(message.name)


class MetaSpec_instrument_name(MetaSpec_track_name):
    type_byte = 0x04


class MetaSpec_lyrics(MetaSpec_text):
    type_byte = 0x05


class MetaSpec_marker(MetaSpec_text):
    type_byte = 0x06


class MetaSpec_cue_marker(MetaSpec_text):
    type_byte = 0x07


class MetaSpec_device_name(MetaSpec_track_name):
    type_byte = 0x09


class MetaSpec_channel_prefix(MetaSpec):
    type_byte = 0x20
    attributes = ['channel']
    defaults = [0]

    def decode(self, message, data):
        message.channel = data[0]

    def encode(self, message):
        return [message.channel]

    def check(self, name, value):
        check_int(value, 0, 0xff)


class MetaSpec_midi_port(MetaSpec):
    type_byte = 0x21
    attributes = ['port']
    defaults = [0]

    def decode(self, message, data):
        message.port = data[0]

    def encode(self, message):
        return [message.port]

    def check(self, name, value):
        check_int(value, 0, 255)


class MetaSpec_end_of_track(MetaSpec):
    type_byte = 0x2f
    attributes = []
    defaults = []

    def decode(self, message, data):
        pass

    def encode(self, message):
        return []


class MetaSpec_set_tempo(MetaSpec):
    type_byte = 0x51
    attributes = ['tempo']
    defaults = [500000]

    def decode(self, message, data):
        message.tempo = (data[0] << 16) | (data[1] << 8) | (data[2])

    def encode(self, message):
        tempo = message.tempo
        return [tempo >> 16, tempo >> 8 & 0xff, tempo & 0xff]

    def check(self, name, value):
        check_int(value, 0, 0xffffff)


class MetaSpec_smpte_offset(MetaSpec):
    type_byte = 0x54
    attributes = ['frame_rate',
                  'hours',
                  'minutes',
                  'seconds',
                  'frames',
                  'sub_frames'
                ]
    # Todo: What are some good defaults?
    defaults = [24, 0, 0, 0, 0, 0]

    def decode(self, message, data):
        message.frame_rate = _smpte_framerate_decode[(data[0] >> 6)]
        message.hours = (data[0] & 0x3f)
        message.minutes = data[1]
        message.seconds = data[2]
        message.frames = data[3]
        message.sub_frames = data[4]

    def encode(self, message):
        frame_rate_lookup = _smpte_framerate_encode[message.frame_rate] << 6
        return [frame_rate_lookup | message.hours,
                message.minutes,
                message.seconds,
                message.frames,
                message.sub_frames]

    def check(self, name, value):
        if name == 'frame_rate':
            if value not in _smpte_framerate_encode:
                valid = ', '.join(sorted(_smpte_framerate_encode.keys()))
                raise ValueError('frame_rate must be one of {}'.format(valid))
        elif name == 'hours':
            check_int(value, 0, 255)
        elif name in ['minutes', 'seconds']:
            check_int(value, 0, 59)
        elif name == 'frames':
            check_int(value, 0, 255)
        elif name == 'sub_frames':
            check_int(value, 0, 99)


class MetaSpec_time_signature(MetaSpec):
    type_byte = 0x58
    # Todo: these need more sensible names.
    attributes = ['numerator',
                  'denominator',
                  'clocks_per_click',
                  'notated_32nd_notes_per_beat']
    defaults = [4, 2, 24, 8]

    def decode(self, message, data):
        message.numerator = data[0]
        message.denominator = 2 ** data[1]
        message.clocks_per_click = data[2]
        message.notated_32nd_notes_per_beat = data[3]

    def encode(self, message):
        return [
            message.numerator,
            int(math.log(message.denominator, 2)),
            message.clocks_per_click,
            message.notated_32nd_notes_per_beat,
            ]

    def check(self, name, value):
        if name == 'denominator':
            # This allows for the ridiculous time signature of
            # 4/57896044618658097711785492504343953926634...
            #   992332820282019728792003956564819968
            check_int(value, 1, 2 ** 255)
            encoded = math.log(value, 2)
            encoded_int = int(encoded)
            if encoded != encoded_int:
                raise ValueError('denominator must be a power of 2')
        else:
            check_int(value, 0, 255)


class MetaSpec_key_signature(MetaSpec):
    type_byte = 0x59
    attributes = ['key']
    defaults = ['C']

    def decode(self, message, data):
        key = signed('byte', data[0])
        mode = data[1]
        message.key = _key_signature_decode[(key, mode)]

    def encode(self, message):
        key, mode = _key_signature_encode[message.key]
        return [unsigned('byte', key), mode]

    def check(self, name, value):
        if not value in _key_signature_encode:
            raise ValueError('invalid key {!r}'.format(value))


class MetaSpec_sequencer_specific(MetaSpec):
    type_byte = 0x7f
    attributes = ['data']
    defaults = [[]]

    def decode(self, message, data):
        message.data = tuple(data)

    def encode(self, message):
        return list(message.data)


def add_meta_spec(klass):
    spec = klass()
    if not hasattr(spec, 'type'):
        name = klass.__name__.replace('MetaSpec_', '')
        spec.type = name

    # This is used by copy().
    spec.settable_attributes = set(spec.attributes) | {'time'}
    _META_SPECS[spec.type_byte] = spec
    _META_SPECS[spec.type] = spec
    _META_SPEC_BY_TYPE[spec.type] = spec


_META_SPECS = {}
_META_SPEC_BY_TYPE = {}

def _add_builtin_meta_specs():
    for name, spec in globals().items():
        if name.startswith('MetaSpec_'):
            add_meta_spec(spec)

_add_builtin_meta_specs()


def build_meta_message(type, data, delta=0):
    # Todo: handle unknown type.
    try:
        spec = _META_SPECS[type]
    except KeyError:
        return UnknownMetaMessage(type, data)
    else:
        msg = MetaMessage(spec.type, time=delta)

        # This adds attributes to msg:
        spec.decode(msg, data)

        return msg


class MetaMessage(BaseMessage):
    is_meta = True

    def __init__(self, type, **kwargs):
        # Todo: handle unknown type?

        spec = _META_SPEC_BY_TYPE[type]
        self_vars = vars(self)
        self_vars['type'] = type

        for name in kwargs:
            if name not in spec.settable_attributes:
                raise ValueError(
                    '{} is not a valid argument for this message type'.format(
                        name))

        for name, value in zip(spec.attributes, spec.defaults):
            self_vars[name] = value
        self_vars['time'] = 0

        for name, value in kwargs.items():
            # Using setattr here because we want type and value checks.
            self._setattr(name, value)

    def copy(self, **overrides):
        """Return a copy of the message

        Attributes will be overridden by the passed keyword arguments.
        Only message specific attributes can be overridden. The message
        type can not be changed.
        """
        if not overrides:
            # Bypass all checks.
            msg = self.__class__.__new__(self.__class__)
            vars(msg).update(vars(self))
            return msg

        if 'type' in overrides and overrides['type'] != self.type:
            raise ValueError('copy must be same message type')

        attrs = vars(self).copy()
        attrs.update(overrides)
        return self.__class__(**attrs)

    # FrozenMetaMessage overrides __setattr__() but we still need to
    # set attributes in __init__().
    def _setattr(self, name, value):
        spec = _META_SPEC_BY_TYPE[self.type]
        self_vars = vars(self)

        if name in spec.settable_attributes:
            if name == 'time':
                check_time(value)
            else:
                spec.check(name, value)
            self_vars[name] = value

        elif name in self_vars:
            raise AttributeError('{} attribute is read only'.format(name))
        else:
            raise AttributeError(
                '{} message has no attribute {}'.format(self.type, name))

    __setattr__ = _setattr

    def bytes(self):
        spec = _META_SPEC_BY_TYPE[self.type]
        data = spec.encode(self)

        return ([0xff, spec.type_byte]
                + encode_variable_int(len(data))
                + data)

    def __repr__(self):
        spec = _META_SPEC_BY_TYPE[self.type]
        attributes = []
        for name in spec.attributes:
            attributes.append('{}={!r}'.format(name, getattr(self, name)))
        attributes = ' '.join(attributes)
        if attributes:
            attributes = (' {}'.format(attributes))

        return '<meta message {}{} time={}>'.format(self.type,
                                                    attributes, self.time)


class UnknownMetaMessage(MetaMessage):
    def __init__(self, type_byte, data=None, time=0):
        if data is None:
            data = ()
        else:
            data = tuple(data)

        vars(self).update({
            'type': 'unknown_meta',
            'type_byte': type_byte,
            'time': time})

    def __repr__(self):
        return ('<unknown meta message'
                ' type_byte=0x{:02x} data={!r} time={}>').format(
                self.type_byte,
                self.data,
                self.time)

    def __setattr__(self, name, value):
        # This doesn't do any checking.
        # It probably should.
        vars(self)[name] = value

    def bytes(self):
        return ([0xff, self.type_byte]
                + encode_variable_int(len(self.data))
                + self.data)<|MERGE_RESOLUTION|>--- conflicted
+++ resolved
@@ -128,8 +128,7 @@
 def decode_string(data):
     return bytearray(data).decode(_charset)
 
-<<<<<<< HEAD
-=======
+
 def tick2second(tick, ticks_per_beat, tempo):
     """Convert absolute time in ticks to seconds.
 
@@ -140,6 +139,7 @@
     scale = tempo * 1e-6 / ticks_per_beat
     return tick * scale
 
+
 def second2tick(second, ticks_per_beat, tempo):
     """Convert absolute time in seconds to ticks.
 
@@ -149,7 +149,7 @@
     """
     scale = tempo * 1e-6 / ticks_per_beat
     return second / scale
->>>>>>> 2c4aeedd
+
 
 def bpm2tempo(bpm):
     """Convert beats per minute to MIDI file tempo.
