--- conflicted
+++ resolved
@@ -90,41 +90,25 @@
     >>> get_input_names()
     ['MPK mini MIDI 1', 'SH-201']
 """
-<<<<<<< HEAD
-
-# Prevent splat import.
-__all__ = []
-
-import os
-
+from .file.smf import (
+    KeySignatureError,
+    MidiFile,
+    MidiTrack,
+    bpm2tempo,
+    merge_tracks,
+    second2tick,
+    tempo2bpm,
+    tick2second,
+)
+from .file.smf.event import (
+    MetaEvent,
+    MidiEvent,
+    UnknownMetaEvent,
+)
+from .file.syx import read_syx_file, write_syx_file
 from .port import ports, sockets
 from .port.backend.backend import Backend
 from .protocol.version1.message import (
-    Message,
-    MIN_PITCHWHEEL, MAX_PITCHWHEEL, MIN_SONGPOS, MAX_SONGPOS,
-    format_as_string, parse_string, parse_string_stream)
-from .file.smf.event import MidiEvent, MetaEvent, UnknownMetaEvent
-from .file.smf import (
-    MidiFile, MidiTrack,
-    merge_tracks,
-    bpm2tempo, tempo2bpm, tick2second, second2tick,
-    KeySignatureError)
-from .protocol.version1.parser import Parser, parse, parse_all
-from .file.syx import read_syx_file, write_syx_file
-from .version import version_info
-
-# Declared for hinting. Overridden by set_backend.
-backend = Backend()
-get_input_names = backend.get_input_names
-get_output_names = backend.get_output_names
-get_ioport_names = backend.get_ioport_names
-open_input = backend.open_input
-open_output = backend.open_output
-=======
-
-from . import ports, sockets
-from .backends.backend import Backend
-from .messages import (
     MAX_PITCHWHEEL,
     MAX_SONGPOS,
     MIN_PITCHWHEEL,
@@ -134,20 +118,7 @@
     parse_string,
     parse_string_stream,
 )
-from .midifiles import (
-    KeySignatureError,
-    MetaMessage,
-    MidiFile,
-    MidiTrack,
-    UnknownMetaMessage,
-    bpm2tempo,
-    merge_tracks,
-    second2tick,
-    tempo2bpm,
-    tick2second,
-)
-from .parser import Parser, parse, parse_all
-from .syx import read_syx_file, write_syx_file
+from .protocol.version1.parser import Parser, parse, parse_all
 from .version import version_info
 
 __all__ = [
@@ -157,11 +128,12 @@
     "MIN_PITCHWHEEL",
     "MIN_SONGPOS",
     "Message",
-    "MetaMessage",
+    "MetaEvent",
+    "MidiEvent",
     "MidiFile",
     "MidiTrack",
     "Parser",
-    "UnknownMetaMessage",
+    "UnknownMetaEvent",
     "bpm2tempo",
     "format_as_string",
     "merge_tracks",
@@ -178,7 +150,14 @@
     "version_info",
     "write_syx_file",
 ]
->>>>>>> 7bc7432d
+
+# Declared for hinting. Overridden by set_backend.
+backend = Backend()
+get_input_names = backend.get_input_names
+get_output_names = backend.get_output_names
+get_ioport_names = backend.get_ioport_names
+open_input = backend.open_input
+open_output = backend.open_output
 
 
 def set_backend(name=None, load=False):
