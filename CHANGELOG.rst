--- conflicted
+++ resolved
@@ -1,4 +1,3 @@
-<<<<<<< HEAD
 1.1 -
 ------
 
@@ -41,12 +40,12 @@
   only meant to be used internally.)
 
 * Added (experimental) support for callbacks in PortMidi backend using threads.
-=======
-1.0.4 -
---------
+
+
+1.0.4 - 2013-08-15
+-------------------
 
 * rewrote parser
->>>>>>> ba1084a0
 
 
 1.0.3 - 2013-07-12
