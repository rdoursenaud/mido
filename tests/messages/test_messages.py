--- conflicted
+++ resolved
@@ -5,15 +5,14 @@
 from warnings import catch_warnings
 
 from pytest import raises
-<<<<<<< HEAD
+
+from mido.protocol.version1.message.message import Message, SysexData
 from mido.protocol.version1.message.specs import (
-    MIN_PITCHWHEEL, MAX_PITCHWHEEL, MIN_SONGPOS, MAX_SONGPOS)
-from mido.protocol.version1.message.message import Message, SysexData
-=======
-
-from mido.messages.messages import Message, SysexData
-from mido.messages.specs import MAX_PITCHWHEEL, MAX_SONGPOS, MIN_PITCHWHEEL, MIN_SONGPOS
->>>>>>> 7bc7432d
+    MAX_PITCHWHEEL,
+    MAX_SONGPOS,
+    MIN_PITCHWHEEL,
+    MIN_SONGPOS,
+)
 
 
 def test_msg_time_equality():
@@ -127,9 +126,8 @@
 
 
 def test_repr():
-<<<<<<< HEAD
     msg = Message('note_on', channel=1, note=2, timestamp=3)
-    msg_eval = eval(repr(msg))
+    msg_eval = eval(repr(msg))  # noqa: S307
     assert msg == msg_eval
 
 
@@ -150,9 +148,4 @@
         msg.time = 0
         assert len(w) == 1
         assert issubclass(w[-1].category, DeprecationWarning)
-        assert "deprecated" in str(w[-1].message)
-=======
-    msg = Message('note_on', channel=1, note=2, time=3)
-    msg_eval = eval(repr(msg))  # noqa: S307
-    assert msg == msg_eval
->>>>>>> 7bc7432d
+        assert "deprecated" in str(w[-1].message)