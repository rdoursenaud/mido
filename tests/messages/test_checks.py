--- conflicted
+++ resolved
@@ -3,12 +3,8 @@
 # SPDX-License-Identifier: MIT
 
 from pytest import raises
-<<<<<<< HEAD
+
 from mido.protocol.version1.message.checks import check_time
-=======
-
-from mido.messages.checks import check_time
->>>>>>> 7bc7432d
 
 
 def test_check_time():
