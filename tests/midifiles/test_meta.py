--- conflicted
+++ resolved
@@ -3,19 +3,13 @@
 # SPDX-License-Identifier: MIT
 
 import pytest
-<<<<<<< HEAD
-from mido.file.smf.event.meta import (MetaEvent, UnknownMetaEvent,
-                                      MetaSpec_key_signature,
-                                      KeySignatureError)
-=======
 
-from mido.midifiles.meta import (
+from mido.file.smf.event.meta import (
     KeySignatureError,
-    MetaMessage,
+    MetaEvent,
     MetaSpec_key_signature,
-    UnknownMetaMessage,
+    UnknownMetaEvent,
 )
->>>>>>> 7bc7432d
 
 
 def test_copy_invalid_argument():
@@ -49,27 +43,15 @@
         assert msg.key == expect_sig
 
 
-<<<<<<< HEAD
 def test_meta_event_repr():
     msg = MetaEvent(delta_time=10, type='end_of_track')
-    msg_eval = eval(repr(msg))
+    msg_eval = eval(repr(msg))  # noqa: S307
     assert msg == msg_eval
 
 
 def test_unknown_meta_event_repr():
     msg = UnknownMetaEvent(delta_time=10, type_byte=99, data=[1, 2])
-    msg_eval = eval(repr(msg))
-=======
-def test_meta_message_repr():
-    msg = MetaMessage('end_of_track', time=10)
     msg_eval = eval(repr(msg))  # noqa: S307
-    assert msg == msg_eval
-
-
-def test_unknown_meta_message_repr():
-    msg = UnknownMetaMessage(type_byte=99, data=[1, 2], time=10)
-    msg_eval = eval(repr(msg))  # noqa: S307
->>>>>>> 7bc7432d
     assert msg == msg_eval
 
 
