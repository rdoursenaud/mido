--- conflicted
+++ resolved
@@ -3,18 +3,12 @@
 # SPDX-License-Identifier: MIT
 
 import itertools
-<<<<<<< HEAD
-from mido.file.smf.event.midi import MidiEvent
-from mido.file.smf.event.meta import MetaEvent
-from mido.file.smf.track import MidiTrack
-=======
 import time
 
-import mido
-from mido.messages import Message
-from mido.midifiles.meta import MetaMessage, UnknownMetaMessage
-from mido.midifiles.tracks import MidiTrack
->>>>>>> 7bc7432d
+from mido.file.smf import MidiFile
+from mido.file.smf.event.meta import MetaEvent, UnknownMetaEvent
+from mido.file.smf.event.midi import MidiEvent
+from mido.file.smf.track import MidiTrack, merge_tracks
 
 zip = getattr(itertools, 'izip', zip)
 
@@ -46,23 +40,24 @@
 
 
 def test_merge_large_midifile():
-    mid = mido.MidiFile()
+    mid = MidiFile()
     for k in range(5):
-        t = mido.MidiTrack()
+        t = MidiTrack()
         for _ in range(10000):
-            t.append(mido.Message("note_on", note=72, time=1000 + 100 * k))
-            t.append(mido.Message("note_off", note=72, time=500 + 100 * k))
+            t.append(MidiEvent("note_on", note=72, delta_time=1000 + 100 * k))
+            t.append(MidiEvent("note_off", note=72, delta_time=500 + 100 * k))
         mid.tracks.append(t)
 
     # Add meta messages for testing.
-    meta1 = mido.MetaMessage('track_name', name='Test Track 1')
-    meta2 = mido.MetaMessage('track_name', name='Test Track 2')
-    meta3 = mido.MetaMessage('time_signature',
-                             numerator=4,
-                             denominator=4,
-                             clocks_per_click=24,
-                             notated_32nd_notes_per_beat=8)
-    unknown_meta = mido.UnknownMetaMessage(0x50, b'\x01\x02\x03')
+    meta1 = MetaEvent('track_name', name='Test Track 1', delta_time=0)
+    meta2 = MetaEvent('track_name', name='Test Track 2', delta_time=0)
+    meta3 = MetaEvent('time_signature',
+                      delta_time=0,
+                      numerator=4,
+                      denominator=4,
+                      clocks_per_click=24,
+                      notated_32nd_notes_per_beat=8)
+    unknown_meta = UnknownMetaEvent(0x50, 0, b'\x01\x02\x03')
 
     mid.tracks[0].insert(0, meta1)
     mid.tracks[1].insert(0, meta2)
@@ -70,11 +65,11 @@
     mid.tracks[3].insert(0, unknown_meta)
 
     start = time.time()
-    merged = list(mido.merge_tracks(mid.tracks, skip_checks=True))
+    merged = list(merge_tracks(mid.tracks, skip_checks=True))
     finish = time.time()
 
-    merged_duration_ticks = sum(msg.time for msg in merged)
+    merged_duration_ticks = sum(msg.delta_time for msg in merged)
     max_track_duration_ticks = max(
-        sum(msg.time for msg in t) for t in mid.tracks)
+        sum(msg.delta_time for msg in t) for t in mid.tracks)
     assert merged_duration_ticks == max_track_duration_ticks
     assert (finish - start) < 3.0