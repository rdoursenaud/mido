# SPDX-FileCopyrightText: 2017 Ole Martin Bjorndalen <ombdalen@gmail.com>
#
# SPDX-License-Identifier: MIT

<<<<<<< HEAD
from mido.file.smf.units import tempo2bpm, bpm2tempo, tick2second, second2tick
=======
from mido.midifiles.units import bpm2tempo, second2tick, tempo2bpm, tick2second
>>>>>>> 7bc7432d


def test_tempo2bpm():
    # default tempo (500000 ms per quarter note)
    assert tempo2bpm(500000) == 120
    assert tempo2bpm(1000000) == 60
    # x/4 time signature: 4 beats (quarter notes) per bar
    # 60 bpm: 1 beat / sec = 1 quarter note / sec: 1 sec / quarter note
    assert tempo2bpm(1000000, time_signature=(4, 4)) == 60
    # 120 bpm: 2 beat / sec = 2 quarter note / sec: 0.5 sec / quarter note
    assert tempo2bpm(500000, time_signature=(4, 4)) == 120
    assert tempo2bpm(500000, time_signature=(3, 4)) == 120  # 3/4 is the same
    # x/2 time signature: 2 beats (half notes) per bar
    # 60 bpm: 1 beat / sec = 2 quarter note / sec: 0.5 sec / quarter note
    assert tempo2bpm(500000, time_signature=(2, 2)) == 60
    # 120 bpm: 2 beat / sec = 4 quarter note / sec: 0.25 sec / quarter note
    assert tempo2bpm(250000, time_signature=(2, 2)) == 120
    assert tempo2bpm(250000, time_signature=(3, 2)) == 120  # 3/2 is the same
    # x/8 time signature: 8 beats (eighth notes) per bar
    # 60 bpm: 1 beat / sec = 0.5 quarter note / sec: 2 sec / quarter note
    assert tempo2bpm(2000000, time_signature=(8, 8)) == 60
    # 120 bpm: 2 beat / sec = 1 quarter note / sec: 1 sec / quarter note
    assert tempo2bpm(1000000, time_signature=(8, 8)) == 120
    assert tempo2bpm(1000000, time_signature=(8, 8)) == 120  # 6/8 is the same


def test_bpm2tempo():
    # default tempo (500000 ms per quarter note)
    assert bpm2tempo(60) == 1000000
    assert bpm2tempo(120) == 500000
    # x/4 time signature: 4 beats (quarter notes) per bar
    # 60 bpm: 1 beat / sec = 1 quarter note / sec: 1 sec / quarter note
    assert bpm2tempo(60, time_signature=(4, 4)) == 1000000
    # 120 bpm: 2 beat / sec = 2 quarter note / sec: 0.5 sec / quarter note
    assert bpm2tempo(120, time_signature=(4, 4)) == 500000
    assert bpm2tempo(120, time_signature=(3, 4)) == 500000  # 3/4 is the same
    # x/2 time signature: 2 beats (half notes) per bar
    # 60 bpm: 1 beat / sec = 2 quarter note / sec: 0.5 sec / quarter note
    assert bpm2tempo(60, time_signature=(2, 2)) == 500000
    # 120 bpm: 2 beat / sec = 4 quarter note / sec: 0.25 sec / quarter note
    assert bpm2tempo(120, time_signature=(2, 2)) == 250000
    assert bpm2tempo(120, time_signature=(3, 2)) == 250000  # 3/2 is the same
    # x/8 time signature: 8 beats (eighth notes) per bar
    # 60 bpm: 1 beat / sec = 0.5 quarter note / sec: 2 sec / quarter note
    assert bpm2tempo(60, time_signature=(8, 8)) == 2000000
    # 120 bpm: 2 beat / sec = 1 quarter note / sec: 1 sec / quarter note
    assert bpm2tempo(120, time_signature=(8, 8)) == 1000000
    assert bpm2tempo(120, time_signature=(8, 8)) == 1000000  # 6/8 is the same


# TODO: these tests could be improved with better test values such as
# edge cases.
def test_tick2second():
    # default tempo (500000 ms per quarter note)
    assert tick2second(1, ticks_per_beat=100, tempo=500000) == 0.005
    assert tick2second(2, ticks_per_beat=100, tempo=100000) == 0.002


def test_second2tick():
    # default tempo (500000 ms per quarter note)
    assert second2tick(0.001, ticks_per_beat=100, tempo=500000) == 0
    assert second2tick(0.004, ticks_per_beat=100, tempo=500000) == 1
    assert second2tick(0.005, ticks_per_beat=100, tempo=500000) == 1
    assert second2tick(0.0015, ticks_per_beat=100, tempo=100000) == 2
    assert second2tick(0.0025, ticks_per_beat=100, tempo=100000) == 2<|MERGE_RESOLUTION|>--- conflicted
+++ resolved
@@ -2,11 +2,7 @@
 #
 # SPDX-License-Identifier: MIT
 
-<<<<<<< HEAD
-from mido.file.smf.units import tempo2bpm, bpm2tempo, tick2second, second2tick
-=======
-from mido.midifiles.units import bpm2tempo, second2tick, tempo2bpm, tick2second
->>>>>>> 7bc7432d
+from mido.file.smf.units import bpm2tempo, second2tick, tempo2bpm, tick2second
 
 
 def test_tempo2bpm():
