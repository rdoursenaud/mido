# SPDX-FileCopyrightText: 2017 Ole Martin Bjorndalen <ombdalen@gmail.com>
#
# SPDX-License-Identifier: MIT

import pytest
<<<<<<< HEAD
from mido.port.sockets import parse_address
=======

from mido.sockets import parse_address
>>>>>>> 7bc7432d


class TestParseAddress:
    @pytest.mark.parametrize('input_str, expected',
                             [(':8080', ('', 8080)),
                              ('localhost:8080', ('localhost', 8080))
                              ])
    def test_parse_address_normal(self, input_str, expected):
        assert parse_address(input_str) == expected

    def test_too_many_colons_raises_value_error(self):
        with pytest.raises(ValueError):
            parse_address(':to_many_colons:8080')

    def test_only_hostname_raises_value_error(self):
        with pytest.raises(ValueError):
            parse_address('only_hostname')

    def test_empty_string_raises_value_error(self):
        with pytest.raises(ValueError):
            parse_address('')

    def test_only_colon_raises_value_error(self):
        with pytest.raises(ValueError):
            parse_address(':')

    def test_non_number_port_raises_value_error(self):
        with pytest.raises(ValueError):
            parse_address(':shoe')

    def test_port_zero_raises_value_error(self):
        with pytest.raises(ValueError):
            parse_address(':0')

    def test_out_of_range_port_raises_value_error(self):
        with pytest.raises(ValueError):
            parse_address(':65536')<|MERGE_RESOLUTION|>--- conflicted
+++ resolved
@@ -3,12 +3,8 @@
 # SPDX-License-Identifier: MIT
 
 import pytest
-<<<<<<< HEAD
+
 from mido.port.sockets import parse_address
-=======
-
-from mido.sockets import parse_address
->>>>>>> 7bc7432d
 
 
 class TestParseAddress:
