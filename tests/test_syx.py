--- conflicted
+++ resolved
@@ -3,14 +3,9 @@
 # SPDX-License-Identifier: MIT
 
 from pytest import raises
-<<<<<<< HEAD
+
+from mido.file.syx import read_syx_file, write_syx_file
 from mido.protocol.version1.message import Message
-from mido.file.syx import read_syx_file, write_syx_file
-=======
-
-from mido.messages import Message
-from mido.syx import read_syx_file, write_syx_file
->>>>>>> 7bc7432d
 
 
 def test_read(tmpdir):
