# SPDX-FileCopyrightText: 2023 Ole Martin Bjorndalen <ombdalen@gmail.com>
# SPDX-FileCopyrightText: 2023 Raphaël Doursenaud <rdoursenaud@gmail.com>
#
# SPDX-License-Identifier: CC0-1.0

# PEP 621 (https://peps.python.org/pep-0621/) project metadata
# Format: https://toml.io/en/

[build-system]
requires = ["setuptools>=61.0.0", "setuptools-scm"]
build-backend = "setuptools.build_meta"

[project]
name = "mido"
# version is dynamic
description = "MIDI Objects for Python"
readme = "README.rst"
requires-python = "~=3.7"
license = { text = "MIT" }
authors = [
    { name = "Ole Martin Bjorndalen", email = "ombdalen@gmail.com" },
]
maintainers = [
    { name = "Radovan Bast", email = "radovan.bast@gmail.com" },
    { name = "Raphaël Doursenaud", email = "rdoursenaud@gmail.com" },
]
keywords = ["python", "midi", "midifile"]
classifiers = [
    'Development Status :: 5 - Production/Stable',
    'Intended Audience :: Developers',
    'Natural Language :: English',
    'License :: OSI Approved :: MIT License',
    'Programming Language :: Python',
    'Programming Language :: Python :: 3 :: Only',
    'Programming Language :: Python :: 3.7',
    'Programming Language :: Python :: 3.8',
    'Programming Language :: Python :: 3.9',
    'Programming Language :: Python :: 3.10',
    'Programming Language :: Python :: 3.11',
    'Programming Language :: Python :: 3.12',
    'Topic :: Multimedia :: Sound/Audio :: MIDI',
    'Topic :: Software Development',
    'Topic :: Software Development :: Libraries',
    'Topic :: Software Development :: Libraries :: Python Modules',
    'Topic :: Utilities',
]

dependencies = [
    "importlib_metadata; python_version<'3.8'",  # For version introspection
    "packaging~=23.1",  # To provide a nice version_info opbject
]
dynamic = ["version"]

[project.urls]
documentation = "https://mido.readthedocs.io"
source = "https://github.com/mido/mido"

[project.optional-dependencies]
# Separated by tasks for automation efficiency
build-docs = [
    'sphinx~=4.3.2',
    'sphinx-rtd-theme~=1.2.2',
]
check-manifest = ['check-manifest>=0.49',]
lint-code = ['ruff~=0.1.6',]
lint-reuse = ['reuse~=1.1.2',]
ports-pygame = ['PyGame~=2.5',]
ports-rtmidi = ['python-rtmidi~=1.5.4',]
ports-rtmidi-python = ['rtmidi-python~=0.2.2',]
release = ['twine~=4.0.2',]
test-code = ['pytest~=7.4.0',]

# Convenience groups for human interaction
dev = [
    'mido[check-manifest]',
    'mido[lint-code]',
    'mido[test-code]',
    'mido[lint-reuse]',
    'mido[build-docs]',
    'mido[release]',
]
ports-all = [
    'mido[ports-pygame]',
    'mido[ports-rtmidi]',
    'mido[ports-rtmidi-python]',
]

[project.scripts]
mido-play = "mido.scripts.mido_play:main"
mido-ports = "mido.scripts.mido_ports:main"
mido-serve = "mido.scripts.mido_serve:main"
mido-connect = "mido.scripts.mido_connect:main"

[tool.setuptools]
packages = [
    "mido",
<<<<<<< HEAD
=======
    "mido.backends",
    "mido.messages",
    "mido.midifiles",
    "mido.scripts",
>>>>>>> 7bc7432d
]
include-package-data = true

[tool.setuptools.package-dir]
mido = "mido"

[tool.setuptools.package-data]
mido = [
    "LICENSE",
]

[tool.setuptools_scm]
# Enables setuptools-scm which updates the version file `mido/_version.py`
# automatically based on git tags.
# The version information can be retrieved using:
# ```python
# importlib_metadata.version('mido')
# ```

[tool.pytest.ini_options]
minversion = "6.0"
addopts = "-rs --quiet"
testpaths = [
    "tests",
]
norecursedirs = [
    "build",
    "dist",
    "examples",
]

[tool.ruff]
ignore = [
    "F401",  # TODO: Enable
]

extend-select = [
    "B",
    "E",
    "F",
    "I",
    "S",  # security lints
    "W",
    "T",
]

[tool.ruff.per-file-ignores]
"tests/**" = [
    "S101",  # allow assertions in tests
]
"extras/**" = [
    "T201",  # print allowed
]
"examples/**" = [
    "B007",  # allow slightly sloppy loop variables in examples
    "S311",  # allow RNGs that are not cryptographically secure
    "T201",  # print allowed
]
"mido/backends/amidi.py" = [
    "S603",  # allow subprocesses with possibly untrusted input
    "S607",  # allow `amidi` as a partial path
]
"mido/scripts/**" = [
    "T201",  # print allowed
]<|MERGE_RESOLUTION|>--- conflicted
+++ resolved
@@ -82,7 +82,6 @@
 ports-all = [
     'mido[ports-pygame]',
     'mido[ports-rtmidi]',
-    'mido[ports-rtmidi-python]',
 ]
 
 [project.scripts]
@@ -94,13 +93,6 @@
 [tool.setuptools]
 packages = [
     "mido",
-<<<<<<< HEAD
-=======
-    "mido.backends",
-    "mido.messages",
-    "mido.midifiles",
-    "mido.scripts",
->>>>>>> 7bc7432d
 ]
 include-package-data = true
 
@@ -159,7 +151,7 @@
     "S311",  # allow RNGs that are not cryptographically secure
     "T201",  # print allowed
 ]
-"mido/backends/amidi.py" = [
+"mido/port/backend/amidi.py" = [
     "S603",  # allow subprocesses with possibly untrusted input
     "S607",  # allow `amidi` as a partial path
 ]
